--- conflicted
+++ resolved
@@ -24,7 +24,7 @@
     <body>
         <div id="root"> Loading... </div>
         <script type="text/babel">
-    
+
             const DEFAULT_MSG = "Interpret undetected homologs. Runs entirely in your browser using React, MaterialUI, and Pyodide. Thanks to pyhf for inspiration.";
             function Heading(props) {
                 return (
@@ -115,17 +115,10 @@
                 app.setState({msg: "Loading abSENSE packages ... ", progress: true});
                 await pyodide.runPythonAsync(`
                     import micropip
-<<<<<<< HEAD
-                    await micropip.install(["setuptools", "matplotlib", "absense==0.1.2"])
+                    await micropip.install(["setuptools", "matplotlib", "absense"])
                 `);
-               
                 app.setState({msg: "Importing abSENSE packages ... ", progress: true});
                 await pyodide.runPythonAsync(`
-                    import matplotlib as mpl
-                    import matplotlib.pyplot as plt
-=======
-                    await micropip.install(["setuptools", "matplotlib", "absense"])
->>>>>>> a99eaa30
                     import io
                     from abSENSE import pyodide_utilities
                     analyzer = None
@@ -257,21 +250,6 @@
                 updatePlot(){
                     if(this.state.gene_select_name && this.state.gene_names){
                         this.pyodide_promise.then(pyodide => {
-<<<<<<< HEAD
-                        let results = pyodide.runPython(`
-                            plot = result_dict["${this.state.gene_select_name}"]
-                            buf = io.BytesIO()
-                            plot.save(buf, format='png')
-                            buf.seek(0)
-                            img_str = f"data:image/png;base64,{base64.b64encode(buf.read()).decode('UTF-8')}"
-                            img_str
-                        `);
-                        this.setState({
-                            results: results,
-                            msg: `Plot for ${this.state.gene_select_name}`,
-                            progress: false,
-                        });
-=======
                         try{
                             let results = pyodide.runPython(`
                                 print(analyzer.bitscores.loc["${this.state.gene_select_name}"])
@@ -282,8 +260,7 @@
                             this.setState({
                                 results: results,
                                 msg: `Plot for ${this.state.gene_select_name}`,
-                                progress: false,
-                                plot_is_ready: true,
+                                progress: false
                             });
                         }
                         catch(e){
@@ -291,7 +268,6 @@
                             // this.setState({msg: `Error during analysis, full traceback in debug console`,
                             //                progress: false});
                         }
->>>>>>> a99eaa30
                       });
                     }
                 }
@@ -456,7 +432,7 @@
                                 onChange={this.handleChangeMultiple}
                                 label="List of Genes"
                                 inputProps={{size: 30}}>
-                                  {this.state.gene_names.map((name, i) => (i==0) ? 
+                                  {this.state.gene_names.map((name, i) => (i==0) ?
                                     (<option key={name} value={name} selected>{name}</option>) :
                                     (<option key={name} value={name}>{name}</option>)
                                   )}
@@ -466,7 +442,7 @@
                         )
                     }
 
-                    return !this.state.absense_ready ? ( 
+                    return !this.state.absense_ready ? (
                         <div className="absense_load_progress">
                             <MaterialUI.Typography variant="h2">Loading abSENSE</MaterialUI.Typography>
                             <MaterialUI.Typography variant="body1" component="div">
