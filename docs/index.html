--- conflicted
+++ resolved
@@ -115,14 +115,7 @@
                 app.setState({msg: "Loading abSENSE packages ... ", progress: true});
                 await pyodide.runPythonAsync(`
                     import micropip
-<<<<<<< HEAD
-                    await micropip.install(["setuptools", "matplotlib", "absense"])
-                `);
-                app.setState({msg: "Importing abSENSE packages ... ", progress: true});
-                await pyodide.runPythonAsync(`
-=======
                     await micropip.install(["setuptools", "matplotlib", "absense==0.1.5"])
->>>>>>> 710aa350
                     import io
                     from abSENSE import pyodide_utilities
                     analyzer = None
